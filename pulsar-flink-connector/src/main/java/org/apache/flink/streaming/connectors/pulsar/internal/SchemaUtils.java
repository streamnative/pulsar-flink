/*
 * Licensed under the Apache License, Version 2.0 (the "License");
 * you may not use this file except in compliance with the License.
 * You may obtain a copy of the License at
 *
 *     http://www.apache.org/licenses/LICENSE-2.0
 *
 * Unless required by applicable law or agreed to in writing, software
 * distributed under the License is distributed on an "AS IS" BASIS,
 * WITHOUT WARRANTIES OR CONDITIONS OF ANY KIND, either express or implied.
 * See the License for the specific language governing permissions and
 * limitations under the License.
 */

package org.apache.flink.streaming.connectors.pulsar.internal;

import org.apache.flink.configuration.Configuration;
import org.apache.flink.formats.avro.typeutils.AvroSchemaConverter;
import org.apache.flink.formats.protobuf.PbFormatOptions;
import org.apache.flink.streaming.connectors.pulsar.config.RecordSchemaType;
import org.apache.flink.table.types.DataType;
import org.apache.flink.table.types.FieldsDataType;
import org.apache.flink.table.types.logical.RowType;
import org.apache.flink.table.types.utils.TypeConversions;

import com.google.protobuf.GeneratedMessageV3;
import lombok.extern.slf4j.Slf4j;
import org.apache.pulsar.client.admin.PulsarAdmin;
import org.apache.pulsar.client.admin.PulsarAdminException;
import org.apache.pulsar.client.api.schema.GenericRecord;
import org.apache.pulsar.client.api.schema.GenericSchema;
import org.apache.pulsar.client.impl.schema.SchemaInfoImpl;
import org.apache.pulsar.client.internal.DefaultImplementation;
import org.apache.pulsar.common.naming.TopicName;
import org.apache.pulsar.common.protocol.schema.PostSchemaPayload;
import org.apache.pulsar.common.schema.SchemaInfo;
import org.apache.pulsar.common.schema.SchemaType;
import org.apache.pulsar.shade.org.apache.avro.Schema;
import org.apache.pulsar.shade.org.apache.commons.lang3.StringUtils;

import java.nio.charset.StandardCharsets;
import java.util.Arrays;
import java.util.Collections;

import static org.apache.avro.Schema.Type.RECORD;
import static org.apache.pulsar.shade.com.google.common.base.Preconditions.checkNotNull;

/**
 * Various utilities to working with Pulsar Schema and Flink type system.
 */
@Slf4j
// TODO: simplify it with only supporting flink table
public class SchemaUtils {

    public static void uploadPulsarSchema(PulsarAdmin admin, String topic, SchemaInfo schemaInfo) {
        checkNotNull(schemaInfo);

        SchemaInfo existingSchema;
        try {
            existingSchema = admin.schemas().getSchemaInfo(TopicName.get(topic).toString());
        } catch (PulsarAdminException pae) {
            if (pae.getStatusCode() == 404) {
                existingSchema = null;
            } else {
                throw new RuntimeException(
                    String.format("Failed to get schema information for %s", TopicName.get(topic).toString()), pae);
            }
        } catch (Throwable e) {
            throw new RuntimeException(
                String.format("Failed to get schema information for %s", TopicName.get(topic).toString()), e);
        }

        if (existingSchema == null) {
            PostSchemaPayload pl = new PostSchemaPayload();
            pl.setType(schemaInfo.getType().name());
            pl.setSchema(getSchemaString(schemaInfo));
            pl.setProperties(schemaInfo.getProperties());

            try {
                admin.schemas().createSchema(TopicName.get(topic).toString(), pl);
            } catch (PulsarAdminException pae) {
                if (pae.getStatusCode() == 404) {
                    throw new RuntimeException(
                        String.format("Create schema for %s get 404", TopicName.get(topic).toString()), pae);
                } else {
                    throw new RuntimeException(
                        String.format("Failed to create schema information for %s",
                            TopicName.get(topic).toString()), pae);
                }
            } catch (Throwable e) {
                throw new RuntimeException(
                    String.format("Failed to create schema information for %s", TopicName.get(topic).toString()),
                    e);
            }
        } else if (!schemaEqualsIgnoreProperties(schemaInfo, existingSchema) && !compatibleSchema(existingSchema, schemaInfo)) {
            throw new RuntimeException("Writing to a topic which have incompatible schema");
        }
    }

    public static void deletePulsarSchema(PulsarAdmin admin, String topic) {
        try {
            admin.schemas().deleteSchema(topic);
        } catch (PulsarAdminException e) {
            // TODO: refine error handling logic
            e.printStackTrace();
        }
    }

    private static boolean schemaEqualsIgnoreProperties(SchemaInfo schemaInfo, SchemaInfo existingSchema) {
        return existingSchema.getType().equals(schemaInfo.getType()) && Arrays.equals(existingSchema.getSchema(),
            schemaInfo.getSchema());
    }

    private static String getSchemaString(SchemaInfo schemaInfo) {
        final byte[] schemaData = schemaInfo.getSchema();
        if (null == schemaData) {
            return null;
        }
        if (schemaInfo.getType() == SchemaType.KEY_VALUE) {
            return DefaultImplementation.convertKeyValueSchemaInfoDataToString(
                DefaultImplementation.decodeKeyValueSchemaInfo(schemaInfo)
            );
        }
        return new String(schemaData, StandardCharsets.UTF_8);
    }

    public static boolean compatibleSchema(SchemaInfo s1, SchemaInfo s2) {
        if (s1.getType() == SchemaType.NONE && s2.getType() == SchemaType.BYTES) {
            return true;
        } else {
            return s1.getType() == SchemaType.BYTES && s2.getType() == SchemaType.NONE;
        }
    }

    static GenericSchema<GenericRecord> avroSchema2PulsarSchema(Schema avroSchema) {
        byte[] schemaBytes = avroSchema.toString().getBytes(StandardCharsets.UTF_8);
        SchemaInfoImpl si = new SchemaInfoImpl();
        si.setName("Avro");
        si.setSchema(schemaBytes);
        si.setType(SchemaType.AVRO);
        return org.apache.pulsar.client.api.Schema.generic(si);
    }

    public static SchemaInfoImpl emptySchemaInfo() {
        return SchemaInfoImpl.builder()
            .name("empty")
            .type(SchemaType.NONE)
            .schema(new byte[0])
            .build();
    }

    private static final Schema NULL_SCHEMA = Schema.create(Schema.Type.NULL);

    private static int[] minBytesForPrecision = new int[39];

    static {
        for (int i = 0; i < minBytesForPrecision.length; i++) {
            minBytesForPrecision[i] = computeMinBytesForPrecision(i);
        }
    }

    private static int computeMinBytesForPrecision(int precision) {
        int numBytes = 1;
        while (Math.pow(2.0, 8 * numBytes - 1) < Math.pow(10.0, precision)) {
            numBytes += 1;
        }
        return numBytes;
    }

    public static SchemaInfo buildRowSchema(DataType dataType,
                                            RecordSchemaType recordSchemaType) {
        org.apache.avro.Schema avroSchema = AvroSchemaConverter.convertToSchema(dataType.getLogicalType());
        byte[] schemaBytes = avroSchema.toString().getBytes(StandardCharsets.UTF_8);
        SchemaInfoImpl si = new SchemaInfoImpl();
        si.setSchema(schemaBytes);
        switch (recordSchemaType) {
            case AVRO:
                si.setName("Avro");
                si.setType(SchemaType.AVRO);
                break;
            case JSON:
                si.setName("Json");
                si.setType(SchemaType.JSON);
                break;
            case ATOMIC:
                try {
                    FieldsDataType fieldType = (FieldsDataType) dataType;
                    RowType rowType = (RowType) fieldType.getLogicalType();
                    DataType atomicType = TypeConversions.fromLogicalToDataType(rowType.getTypeAt(0));
                    return SimpleSchemaTranslator.atomicType2PulsarSchema(atomicType).getSchemaInfo();
                } catch (IncompatibleSchemaException e) {
                    throw new RuntimeException(e);
                }
            default:
                throw new IllegalStateException("for now we just support json、avro、atomic format for rowData");
        }
        return si;
    }

    public static <T> org.apache.pulsar.client.api.Schema<T> buildSchemaForRecordClazz(Class<T> recordClazz,
                                                                                       RecordSchemaType recordSchemaType) {
        if (recordSchemaType == null) {
            return org.apache.pulsar.client.api.Schema.AVRO(recordClazz);
        }
        switch (recordSchemaType) {
            case AVRO:
                return org.apache.pulsar.client.api.Schema.AVRO(recordClazz);
            case JSON:
                return org.apache.pulsar.client.api.Schema.JSON(recordClazz);
            case PROTOBUF:
                @SuppressWarnings("unchecked") final org.apache.pulsar.client.api.Schema<T> tSchema =
                    (org.apache.pulsar.client.api.Schema<T>) org.apache.pulsar.client.api.Schema
                        .PROTOBUF_NATIVE(convertProtobuf(recordClazz));
                return tSchema;
            default:
                throw new IllegalArgumentException("not support schema type " + recordSchemaType);
        }
    }

    @SuppressWarnings("unchecked")
    private static <T extends GeneratedMessageV3> Class<T> convertProtobuf(Class recordClazz) {
        if (!GeneratedMessageV3.class.isAssignableFrom(recordClazz)) {
            throw new IllegalArgumentException(
                "Message classes must extend GeneratedMessageV3" + recordClazz);
        }
        return recordClazz;
    }

    public static SchemaInfo tableSchemaToSchemaInfo(String format, DataType dataType,
<<<<<<< HEAD
                                                     Map<String, String> options)
        throws IncompatibleSchemaException {
=======
                                                     Configuration configuration)
            throws IncompatibleSchemaException {
>>>>>>> f4be73a0
        switch (StringUtils.lowerCase(format)) {
            case "json":
                return getSchemaInfo(SchemaType.JSON, dataType);
            case "avro":
                return getSchemaInfo(SchemaType.AVRO, dataType);
            case "protobuf":
                final String messageClassName = configuration.get(PbFormatOptions.MESSAGE_CLASS_NAME);
                return getProtobufSchemaInfo(messageClassName, SchemaUtils.class.getClassLoader());
            case "atomic":
                org.apache.pulsar.client.api.Schema pulsarSchema =
                    SimpleSchemaTranslator.sqlType2PulsarSchema(dataType.getChildren().get(0));
                return pulsarSchema.getSchemaInfo();
            default:
                throw new UnsupportedOperationException(
                    "Generic schema is not supported on schema type " + dataType + "'");
        }
    }

    private static <T extends GeneratedMessageV3> SchemaInfo getProtobufSchemaInfo(String messageClassName,
                                                                                   ClassLoader classLoader) {
        try {
            final org.apache.pulsar.client.api.Schema<T> tSchema = org.apache.pulsar.client.api.Schema
                .PROTOBUF_NATIVE(convertProtobuf(classLoader.loadClass(messageClassName)));
            return tSchema.getSchemaInfo();
        } catch (ClassNotFoundException e) {
            throw new IllegalArgumentException("not load Protobuf class: " + messageClassName, e);
        }
    }

    public static SchemaInfoImpl getSchemaInfo(SchemaType type, DataType dataType) {
        byte[] schemaBytes = getAvroSchema(dataType).toString().getBytes(StandardCharsets.UTF_8);
        return SchemaInfoImpl.builder()
            .name("Record")
            .schema(schemaBytes)
            .type(type)
            .properties(Collections.emptyMap())
            .build();
    }

    public static org.apache.avro.Schema getAvroSchema(DataType dataType) {
        org.apache.avro.Schema schema = AvroSchemaConverter.convertToSchema(dataType.getLogicalType());
        if (schema.isNullable()) {
            schema = schema.getTypes().stream()
                .filter(s -> s.getType() == RECORD)
                .findAny()
                .orElseThrow(
                    () -> new IllegalArgumentException("not support DataType: " + dataType.toString()));
        }
        return schema;
    }
}<|MERGE_RESOLUTION|>--- conflicted
+++ resolved
@@ -227,13 +227,8 @@
     }
 
     public static SchemaInfo tableSchemaToSchemaInfo(String format, DataType dataType,
-<<<<<<< HEAD
-                                                     Map<String, String> options)
-        throws IncompatibleSchemaException {
-=======
                                                      Configuration configuration)
             throws IncompatibleSchemaException {
->>>>>>> f4be73a0
         switch (StringUtils.lowerCase(format)) {
             case "json":
                 return getSchemaInfo(SchemaType.JSON, dataType);
