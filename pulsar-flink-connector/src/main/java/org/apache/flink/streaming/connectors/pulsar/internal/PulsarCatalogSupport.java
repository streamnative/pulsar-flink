/*
 * Licensed under the Apache License, Version 2.0 (the "License");
 * you may not use this file except in compliance with the License.
 * You may obtain a copy of the License at
 *
 *     http://www.apache.org/licenses/LICENSE-2.0
 *
 * Unless required by applicable law or agreed to in writing, software
 * distributed under the License is distributed on an "AS IS" BASIS,
 * WITHOUT WARRANTIES OR CONDITIONS OF ANY KIND, either express or implied.
 * See the License for the specific language governing permissions and
 * limitations under the License.
 */

package org.apache.flink.streaming.connectors.pulsar.internal;

<<<<<<< HEAD
=======
import org.apache.flink.annotation.VisibleForTesting;
import org.apache.flink.api.java.tuple.Tuple2;
import org.apache.flink.configuration.Configuration;
import org.apache.flink.formats.atomic.AtomicRowDataFormatFactory;
import org.apache.flink.streaming.connectors.pulsar.table.PulsarTableOptions;
>>>>>>> f4be73a0
import org.apache.flink.table.api.TableSchema;
import org.apache.flink.table.catalog.CatalogBaseTable;
import org.apache.flink.table.catalog.CatalogTable;
import org.apache.flink.table.catalog.CatalogTableImpl;
import org.apache.flink.table.catalog.ObjectPath;
import org.apache.flink.table.catalog.exceptions.CatalogException;
import org.apache.flink.table.catalog.pulsar.TableSchemaSerDe;
import org.apache.flink.table.descriptors.DescriptorProperties;
<<<<<<< HEAD
=======
import org.apache.flink.table.descriptors.Schema;
import org.apache.flink.table.types.DataType;
import org.apache.flink.table.types.utils.DataTypeUtils;
>>>>>>> f4be73a0

import org.apache.pulsar.client.admin.PulsarAdminException;
import org.apache.pulsar.client.api.PulsarClientException;
import org.apache.pulsar.client.impl.conf.ClientConfigurationData;
import org.apache.pulsar.common.naming.NamespaceName;
import org.apache.pulsar.common.naming.TopicDomain;
import org.apache.pulsar.common.naming.TopicName;
import org.apache.pulsar.common.schema.SchemaInfo;

import java.util.ArrayList;
import java.util.HashMap;
import java.util.List;
import java.util.Map;

import static org.apache.flink.streaming.connectors.pulsar.table.PulsarTableOptions.PROPERTIES_PREFIX;

/**
 * catalog support.
 */
public class PulsarCatalogSupport {

    private static final String FLINK_CATALOG_TENANT = "__flink_catalog";

    private static final String TABLE_PREFIX = "table_";

    private static final String VIEW_PREFIX = "view_";

    private static final String UDF_PREFIX = "udf_";

    private static final String TABLE_COMMENT = "table.comment";
    private static final String IS_CATALOG_TOPIC = "is.catalog.topic";

    private final Map<String, String> properties;

    private final PulsarMetadataReader pulsarMetadataReader;

    private SchemaTranslator schemaTranslator;


    private final String adminUrl;
    private final String serviceUrl;
    private final ClientConfigurationData clientConf;

    public PulsarCatalogSupport(String adminUrl,
                                Map<String, String> properties,
                                String subscriptionName,
                                Map<String, String> caseInsensitiveParams, int indexOfThisSubtask,
                                int numParallelSubtasks,
                                SchemaTranslator schemaTranslator) throws
        PulsarClientException, PulsarAdminException {
        System.out.println("nengnengneng catalog inherited properties: ");
        properties.forEach((key, value) -> System.out.println("\t key:" + key + ": " + value));
        this.properties = properties;

        this.adminUrl = properties.get(PulsarOptions.ADMIN_URL_OPTION_KEY);
        this.serviceUrl = properties.get(PulsarOptions.SERVICE_URL_OPTION_KEY);
        this.clientConf = new ClientConfigurationData();
        clientConf.setAuthParams(properties.get(PROPERTIES_PREFIX + PulsarOptions.AUTH_PARAMS_KEY));
        clientConf.setAuthPluginClassName(
            properties.get(PROPERTIES_PREFIX + PulsarOptions.AUTH_PLUGIN_CLASSNAME_KEY));

        this.pulsarMetadataReader = new PulsarMetadataReader(
            adminUrl,
            clientConf,
            subscriptionName,
            caseInsensitiveParams,
            indexOfThisSubtask,
            numParallelSubtasks
        );
        this.schemaTranslator = schemaTranslator;

<<<<<<< HEAD
        // Initialize the dedicated tenant if necessary
        if (!pulsarMetadataReader.tenantExists(FLINK_CATALOG_TENANT)) {
            pulsarMetadataReader.createTenant(FLINK_CATALOG_TENANT);
        }
=======
    @VisibleForTesting
    protected PulsarCatalogSupport(PulsarMetadataReader metadataReader,
                                SchemaTranslator schemaTranslator) {
        this.pulsarMetadataReader = metadataReader;
        this.schemaTranslator = schemaTranslator;
    }

    public List<String> listNamespaces() throws PulsarAdminException {
        return pulsarMetadataReader.listNamespaces();
>>>>>>> f4be73a0
    }

    public static boolean isNativeFlinkDatabase(String name) {
        return !name.contains("/");
    }

    public List<String> listDatabases() throws PulsarAdminException {
        List<String> databases = new ArrayList<>();
        for (String ns : pulsarMetadataReader.listNamespaces()) {
            if (ns.startsWith(FLINK_CATALOG_TENANT)) {
                // native flink database
                databases.add(ns.substring(FLINK_CATALOG_TENANT.length() + 1));
            } else {
                // pulsar tenant/namespace mapped database
                databases.add(ns);
            }
        }
        return databases;
    }

    public boolean databaseExists(String name) throws PulsarAdminException {
        if (isNativeFlinkDatabase(name)) {
            return pulsarMetadataReader.namespaceExists(FLINK_CATALOG_TENANT + "/" + name);
        } else{
            return pulsarMetadataReader.namespaceExists(name);
        }
    }

<<<<<<< HEAD
    public void createDatabase(String name) throws PulsarAdminException {
        pulsarMetadataReader.createNamespace(FLINK_CATALOG_TENANT + "/" + name);
=======
    public CatalogTableImpl getTableSchema(ObjectPath tablePath,
                                       Configuration configuration)
        throws PulsarAdminException, IncompatibleSchemaException {
        String topicName = objectPath2TopicName(tablePath);
        final SchemaInfo pulsarSchema = pulsarMetadataReader.getPulsarSchema(topicName);
        return schemaToCatalogTable(pulsarSchema, tablePath, configuration);
>>>>>>> f4be73a0
    }

    public List<String> listTables(String database) throws PulsarAdminException {
        if (isNativeFlinkDatabase(database)) {
            List<String> tables = new ArrayList<>();
            List<String> topics = pulsarMetadataReader.getTopics(FLINK_CATALOG_TENANT + "/" + database);
            for (String topic : topics) {
                tables.add(topic.substring(TABLE_PREFIX.length()));
            }
            return tables;
        } else {
            return pulsarMetadataReader.getTopics(database);
        }
    }

    public boolean tableExists(ObjectPath tablePath) throws PulsarAdminException {
        String topicName = objectNameToTopicName(tablePath);
        return pulsarMetadataReader.topicExists(topicName);
    }

<<<<<<< HEAD
    public CatalogTable getTable(ObjectPath tablePath)
        throws PulsarAdminException, IncompatibleSchemaException {
        String topicName = objectNameToTopicName(tablePath);
        if (isNativeFlinkDatabase(tablePath.getDatabaseName())) {
            final SchemaInfo metadataSchema = pulsarMetadataReader.getPulsarSchema(topicName);
            try {
                return TableSchemaSerDe.deserialize(metadataSchema, generateDefaultTableOptions());
            } catch (Exception e) {
                e.printStackTrace();
                throw new CatalogException("Failed to fetch metadata for flink table: " + tablePath.getObjectName());
            }
        } else {
            final SchemaInfo pulsarSchema = pulsarMetadataReader.getPulsarSchema(topicName);
            return schemaToCatalogTable(pulsarSchema, tablePath, properties);
=======
    public void putSchema(ObjectPath tablePath, CatalogBaseTable table, Configuration configuration)
        throws PulsarAdminException, IncompatibleSchemaException {
        String topicName = objectPath2TopicName(tablePath);
        final TableSchema schema = table.getSchema();
        String format = configuration.get(PulsarTableOptions.VALUE_FORMAT);
        final SchemaInfo schemaInfo = tableSchemaToPulsarSchema(format, schema, configuration);

        // Writing schemaInfo#properties causes the client to fail to consume it when it is a Pulsar native type.
        if (!StringUtils.equals(format, AtomicRowDataFormatFactory.IDENTIFIER)) {
            ((SchemaInfoImpl) schemaInfo).setProperties(extractedProperties(table));
>>>>>>> f4be73a0
        }
    }

    private Map<String, String> generateDefaultTableOptions() {
        // TODO refine all options needed to pass as table default
        Map<String, String> defaultTableOptions = new HashMap<>();
        defaultTableOptions.put(PulsarOptions.SERVICE_URL_OPTION_KEY, properties.get(PulsarOptions.SERVICE_URL_OPTION_KEY));
        defaultTableOptions.put(PulsarOptions.ADMIN_URL_OPTION_KEY, properties.get(PulsarOptions.ADMIN_URL_OPTION_KEY));

        if (properties.get(PulsarOptions.AUTH_PARAMS_KEY) != null) {
            defaultTableOptions.put(PulsarOptions.AUTH_PARAMS_KEY, properties.get(PulsarOptions.AUTH_PARAMS_KEY));
        }
        if (properties.get(PulsarOptions.AUTH_PLUGIN_CLASSNAME_KEY) != null) {
            defaultTableOptions.put(PulsarOptions.AUTH_PLUGIN_CLASSNAME_KEY, properties.get(PulsarOptions.AUTH_PLUGIN_CLASSNAME_KEY));
        }

        return defaultTableOptions;
    }

    public void dropTable(ObjectPath tablePath, boolean ignoreIfNotExists) throws PulsarAdminException {
        if (isNativeFlinkDatabase(tablePath.getDatabaseName())) {
            String topicName = objectNameToTopicName(tablePath);
            // manually clean the schema to avoid affecting new table with same name use old schema
            pulsarMetadataReader.deleteSchema(topicName);
            pulsarMetadataReader.deleteTopic(topicName);
        } else {
            throw new CatalogException("Can't delete normal pulsar topic");
        }
    }

<<<<<<< HEAD
    public void createTable(ObjectPath tablePath, CatalogBaseTable table)
        throws PulsarAdminException, IncompatibleSchemaException {
        // TODO validate the passed options

        // only allow creating table in flink database, the topic is used to host table information
        if (!isNativeFlinkDatabase(tablePath.getDatabaseName())) {
            throw new CatalogException(String.format(
                "Can't create flink table under pulsar tenant/namespace: %s", tablePath.getDatabaseName()));
        }

        String topicName = objectNameToTopicName(tablePath);
        pulsarMetadataReader.createTopic(topicName, 0);

        // use pulsar schema to store flink table information
        try {
            pulsarMetadataReader.uploadSchema(topicName, TableSchemaSerDe.serialize(table));
        } catch  (Exception e) {
            // delete topic if table info cannot be persisted
            try {
                pulsarMetadataReader.deleteTopic(topicName);
            } catch (PulsarAdminException ex) {
                // do nothing
            }
            e.printStackTrace();
            throw new CatalogException("Can't store table metadata");
        }
    }

    private CatalogTable schemaToCatalogTable(SchemaInfo pulsarSchema,
                                              ObjectPath tablePath,
                                              Map<String, String> flinkProperties)
=======
    private SchemaInfo tableSchemaToPulsarSchema(String format, TableSchema schema,
                                                 Configuration configuration) throws IncompatibleSchemaException {
        // The exclusion logic for the key is not handled correctly here when the user sets the key-related fields using pulsar
        final DataType physicalRowDataType = schema.toPhysicalRowDataType();
        final int[] valueProjection =
                PulsarTableOptions.createValueFormatProjection(configuration, physicalRowDataType);
        DataType physicalValueDataType = DataTypeUtils.projectRow(physicalRowDataType, valueProjection);
        return SchemaUtils.tableSchemaToSchemaInfo(format, physicalValueDataType, configuration);
    }

    private CatalogTableImpl schemaToCatalogTable(SchemaInfo pulsarSchema,
                                              ObjectPath tablePath,
                                              Configuration configuration)
>>>>>>> f4be73a0
        throws IncompatibleSchemaException {
        boolean isCatalogTopic = Boolean.parseBoolean(pulsarSchema.getProperties().get(IS_CATALOG_TOPIC));
        if (isCatalogTopic) {
            Map<String, String> properties = new HashMap<>();
            DescriptorProperties tableSchemaProps = new DescriptorProperties(true);
            tableSchemaProps.putProperties(properties);
            TableSchema tableSchema = tableSchemaProps.getOptionalTableSchema(org.apache.flink.table.descriptors.Schema.SCHEMA)
                .orElseGet(() -> tableSchemaProps.getOptionalTableSchema("generic.table.schema")
                    .orElseThrow(() -> new CatalogException(
                        "Failed to get table schema from properties for generic table " + tablePath)));
            List<String> partitionKeys = tableSchemaProps.getPartitionKeys();
            // remove the schema from properties
            properties = CatalogTableImpl.removeRedundant(properties, tableSchema, partitionKeys);
            properties.putAll(configuration.toMap());
            properties.remove(IS_CATALOG_TOPIC);
            String comment = properties.remove(PulsarCatalogSupport.TABLE_COMMENT);
            return new CatalogTableImpl(tableSchema, properties, comment);
        } else {
            final TableSchema tableSchema = schemaTranslator.pulsarSchemaToTableSchema(pulsarSchema);
            return new CatalogTableImpl(tableSchema, configuration.toMap(), "");
        }
    }

    private String objectNameToTopicName(ObjectPath objectPath) {
        String database, topic;

        if (isNativeFlinkDatabase(objectPath.getDatabaseName())) {
            database = FLINK_CATALOG_TENANT + "/" + objectPath.getDatabaseName();
            topic = TABLE_PREFIX + objectPath.getObjectName();
        } else {
            database = objectPath.getDatabaseName();
            topic = objectPath.getObjectName();
        }

        NamespaceName ns = NamespaceName.get(database);
        TopicName fullName = TopicName.get(TopicDomain.persistent.toString(), ns, topic);

        return fullName.toString();
    }

    public void close() {
        if (pulsarMetadataReader != null) {
            pulsarMetadataReader.close();
        }
    }

    public void deleteNamespace(String name) throws PulsarAdminException {
        pulsarMetadataReader.deleteNamespace(name);
    }
}<|MERGE_RESOLUTION|>--- conflicted
+++ resolved
@@ -14,14 +14,10 @@
 
 package org.apache.flink.streaming.connectors.pulsar.internal;
 
-<<<<<<< HEAD
-=======
 import org.apache.flink.annotation.VisibleForTesting;
-import org.apache.flink.api.java.tuple.Tuple2;
 import org.apache.flink.configuration.Configuration;
 import org.apache.flink.formats.atomic.AtomicRowDataFormatFactory;
 import org.apache.flink.streaming.connectors.pulsar.table.PulsarTableOptions;
->>>>>>> f4be73a0
 import org.apache.flink.table.api.TableSchema;
 import org.apache.flink.table.catalog.CatalogBaseTable;
 import org.apache.flink.table.catalog.CatalogTable;
@@ -30,12 +26,8 @@
 import org.apache.flink.table.catalog.exceptions.CatalogException;
 import org.apache.flink.table.catalog.pulsar.TableSchemaSerDe;
 import org.apache.flink.table.descriptors.DescriptorProperties;
-<<<<<<< HEAD
-=======
-import org.apache.flink.table.descriptors.Schema;
 import org.apache.flink.table.types.DataType;
 import org.apache.flink.table.types.utils.DataTypeUtils;
->>>>>>> f4be73a0
 
 import org.apache.pulsar.client.admin.PulsarAdminException;
 import org.apache.pulsar.client.api.PulsarClientException;
@@ -74,7 +66,6 @@
 
     private SchemaTranslator schemaTranslator;
 
-
     private final String adminUrl;
     private final String serviceUrl;
     private final ClientConfigurationData clientConf;
@@ -86,8 +77,6 @@
                                 int numParallelSubtasks,
                                 SchemaTranslator schemaTranslator) throws
         PulsarClientException, PulsarAdminException {
-        System.out.println("nengnengneng catalog inherited properties: ");
-        properties.forEach((key, value) -> System.out.println("\t key:" + key + ": " + value));
         this.properties = properties;
 
         this.adminUrl = properties.get(PulsarOptions.ADMIN_URL_OPTION_KEY);
@@ -107,22 +96,23 @@
         );
         this.schemaTranslator = schemaTranslator;
 
-<<<<<<< HEAD
         // Initialize the dedicated tenant if necessary
         if (!pulsarMetadataReader.tenantExists(FLINK_CATALOG_TENANT)) {
             pulsarMetadataReader.createTenant(FLINK_CATALOG_TENANT);
         }
-=======
+    }
+
     @VisibleForTesting
     protected PulsarCatalogSupport(PulsarMetadataReader metadataReader,
                                 SchemaTranslator schemaTranslator) {
         this.pulsarMetadataReader = metadataReader;
         this.schemaTranslator = schemaTranslator;
-    }
-
-    public List<String> listNamespaces() throws PulsarAdminException {
-        return pulsarMetadataReader.listNamespaces();
->>>>>>> f4be73a0
+
+        // TODO: initialize the value
+        this.properties = new HashMap<>();
+        this.adminUrl = "";
+        this.serviceUrl = "";
+        this.clientConf = new ClientConfigurationData();
     }
 
     public static boolean isNativeFlinkDatabase(String name) {
@@ -151,17 +141,8 @@
         }
     }
 
-<<<<<<< HEAD
     public void createDatabase(String name) throws PulsarAdminException {
         pulsarMetadataReader.createNamespace(FLINK_CATALOG_TENANT + "/" + name);
-=======
-    public CatalogTableImpl getTableSchema(ObjectPath tablePath,
-                                       Configuration configuration)
-        throws PulsarAdminException, IncompatibleSchemaException {
-        String topicName = objectPath2TopicName(tablePath);
-        final SchemaInfo pulsarSchema = pulsarMetadataReader.getPulsarSchema(topicName);
-        return schemaToCatalogTable(pulsarSchema, tablePath, configuration);
->>>>>>> f4be73a0
     }
 
     public List<String> listTables(String database) throws PulsarAdminException {
@@ -182,7 +163,6 @@
         return pulsarMetadataReader.topicExists(topicName);
     }
 
-<<<<<<< HEAD
     public CatalogTable getTable(ObjectPath tablePath)
         throws PulsarAdminException, IncompatibleSchemaException {
         String topicName = objectNameToTopicName(tablePath);
@@ -197,18 +177,6 @@
         } else {
             final SchemaInfo pulsarSchema = pulsarMetadataReader.getPulsarSchema(topicName);
             return schemaToCatalogTable(pulsarSchema, tablePath, properties);
-=======
-    public void putSchema(ObjectPath tablePath, CatalogBaseTable table, Configuration configuration)
-        throws PulsarAdminException, IncompatibleSchemaException {
-        String topicName = objectPath2TopicName(tablePath);
-        final TableSchema schema = table.getSchema();
-        String format = configuration.get(PulsarTableOptions.VALUE_FORMAT);
-        final SchemaInfo schemaInfo = tableSchemaToPulsarSchema(format, schema, configuration);
-
-        // Writing schemaInfo#properties causes the client to fail to consume it when it is a Pulsar native type.
-        if (!StringUtils.equals(format, AtomicRowDataFormatFactory.IDENTIFIER)) {
-            ((SchemaInfoImpl) schemaInfo).setProperties(extractedProperties(table));
->>>>>>> f4be73a0
         }
     }
 
@@ -239,7 +207,6 @@
         }
     }
 
-<<<<<<< HEAD
     public void createTable(ObjectPath tablePath, CatalogBaseTable table)
         throws PulsarAdminException, IncompatibleSchemaException {
         // TODO validate the passed options
@@ -271,21 +238,6 @@
     private CatalogTable schemaToCatalogTable(SchemaInfo pulsarSchema,
                                               ObjectPath tablePath,
                                               Map<String, String> flinkProperties)
-=======
-    private SchemaInfo tableSchemaToPulsarSchema(String format, TableSchema schema,
-                                                 Configuration configuration) throws IncompatibleSchemaException {
-        // The exclusion logic for the key is not handled correctly here when the user sets the key-related fields using pulsar
-        final DataType physicalRowDataType = schema.toPhysicalRowDataType();
-        final int[] valueProjection =
-                PulsarTableOptions.createValueFormatProjection(configuration, physicalRowDataType);
-        DataType physicalValueDataType = DataTypeUtils.projectRow(physicalRowDataType, valueProjection);
-        return SchemaUtils.tableSchemaToSchemaInfo(format, physicalValueDataType, configuration);
-    }
-
-    private CatalogTableImpl schemaToCatalogTable(SchemaInfo pulsarSchema,
-                                              ObjectPath tablePath,
-                                              Configuration configuration)
->>>>>>> f4be73a0
         throws IncompatibleSchemaException {
         boolean isCatalogTopic = Boolean.parseBoolean(pulsarSchema.getProperties().get(IS_CATALOG_TOPIC));
         if (isCatalogTopic) {
@@ -299,13 +251,13 @@
             List<String> partitionKeys = tableSchemaProps.getPartitionKeys();
             // remove the schema from properties
             properties = CatalogTableImpl.removeRedundant(properties, tableSchema, partitionKeys);
-            properties.putAll(configuration.toMap());
+            properties.putAll(flinkProperties);
             properties.remove(IS_CATALOG_TOPIC);
             String comment = properties.remove(PulsarCatalogSupport.TABLE_COMMENT);
             return new CatalogTableImpl(tableSchema, properties, comment);
         } else {
             final TableSchema tableSchema = schemaTranslator.pulsarSchemaToTableSchema(pulsarSchema);
-            return new CatalogTableImpl(tableSchema, configuration.toMap(), "");
+            return new CatalogTableImpl(tableSchema, flinkProperties, "");
         }
     }
 
