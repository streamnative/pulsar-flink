--- conflicted
+++ resolved
@@ -50,11 +50,6 @@
 import java.util.Map;
 import java.util.Optional;
 
-<<<<<<< HEAD
-=======
-import static org.apache.flink.streaming.connectors.pulsar.table.PulsarTableOptions.PROPERTIES_PREFIX;
-
->>>>>>> f4be73a0
 /**
  * Expose a Pulsar instance as a database catalog.
  */
@@ -65,7 +60,6 @@
 
     private final String adminUrl;
 
-<<<<<<< HEAD
     private final Map<String, String> properties;
 
     private PulsarCatalogSupport catalogSupport;
@@ -78,16 +72,6 @@
         this.adminUrl = adminUrl;
         this.catalogName = catalogName;
         this.properties = new HashMap<>(props);
-=======
-    private Configuration configuration;
-
-    private PulsarCatalogSupport catalogSupport;
-
-    public PulsarCatalog(String adminUrl, String catalogName, Configuration configuration, String defaultDatabase) {
-        super(catalogName, defaultDatabase);
-        this.adminUrl = adminUrl;
-        this.configuration = configuration;
->>>>>>> f4be73a0
         log.info("Created Pulsar Catalog {}", catalogName);
     }
 
@@ -100,21 +84,9 @@
     public void open() throws CatalogException {
         if (catalogSupport == null) {
             try {
-<<<<<<< HEAD
                 catalogSupport = new PulsarCatalogSupport(adminUrl, properties,"",
                     new HashMap<>(), -1, -1, new SimpleSchemaTranslator(false));
             } catch (PulsarClientException|PulsarAdminException e) {
-=======
-                final ClientConfigurationData clientConf = new ClientConfigurationData();
-                clientConf.setAuthParams(
-                        configuration.getString(PROPERTIES_PREFIX + PulsarOptions.AUTH_PARAMS_KEY, null));
-                clientConf.setAuthPluginClassName(
-                        configuration.getString(PROPERTIES_PREFIX + PulsarOptions.AUTH_PLUGIN_CLASSNAME_KEY, null));
-
-                catalogSupport = new PulsarCatalogSupport(adminUrl, clientConf, "",
-                        new HashMap<>(), -1, -1, new SimpleSchemaTranslator(false));
-            } catch (PulsarClientException e) {
->>>>>>> f4be73a0
                 throw new CatalogException("Failed to create Pulsar admin using " + adminUrl, e);
             }
         }
@@ -189,11 +161,7 @@
             return super.getTable(tablePath);
         }
         try {
-<<<<<<< HEAD
             return catalogSupport.getTable(tablePath);
-=======
-            return catalogSupport.getTableSchema(tablePath, configuration);
->>>>>>> f4be73a0
         } catch (PulsarAdminException.NotFoundException e) {
             throw new TableNotExistException(getName(), tablePath, e);
         } catch (PulsarAdminException | IncompatibleSchemaException e) {
@@ -222,13 +190,7 @@
             super.createTable(tablePath, table, ignoreIfExists);
         }
 
-<<<<<<< HEAD
         boolean databaseExists;
-=======
-        int defaultNumPartitions = configuration.getInteger(PulsarOptions.DEFAULT_PARTITIONS, 5);
-        String databaseName = tablePath.getDatabaseName();
-        Boolean databaseExists;
->>>>>>> f4be73a0
         try {
             databaseExists = catalogSupport.databaseExists(tablePath.getDatabaseName());
         } catch (PulsarAdminException e) {
@@ -240,12 +202,7 @@
         }
 
         try {
-<<<<<<< HEAD
             catalogSupport.createTable(tablePath, table);
-=======
-            catalogSupport.createTopic(tablePath, defaultNumPartitions, table);
-            catalogSupport.putSchema(tablePath, table, configuration);
->>>>>>> f4be73a0
         } catch (PulsarAdminException e) {
             if (e.getStatusCode() == 409) {
                 throw new TableAlreadyExistException(getName(), tablePath, e);
