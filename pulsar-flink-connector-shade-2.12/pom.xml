--- conflicted
+++ resolved
@@ -14,164 +14,18 @@
 
 -->
 <project xmlns="http://maven.apache.org/POM/4.0.0" xmlns:xsi="http://www.w3.org/2001/XMLSchema-instance" xsi:schemaLocation="http://maven.apache.org/POM/4.0.0 http://maven.apache.org/xsd/maven-4.0.0.xsd">
-<<<<<<< HEAD
-    <parent>
-        <artifactId>pulsar-flink-parent</artifactId>
-        <groupId>io.streamnative.connectors</groupId>
-        <version>2.5.8.3</version>
-    </parent>
-    <modelVersion>4.0.0</modelVersion>
-
-    <artifactId>pulsar-flink-connector-2.12-${flink.binary.version}</artifactId>
-    <packaging>jar</packaging>
-
-    <properties>
-        <license.skip>true</license.skip>
-        <spotbugs.skip>true</spotbugs.skip>
-    </properties>
-=======
 
   <modelVersion>4.0.0</modelVersion>
 
   <parent>
     <groupId>io.streamnative.connectors</groupId>
     <artifactId>pulsar-flink-parent</artifactId>
-    <version>2.7.2.-SNAPSHOT</version>
+    <version>2.5.8.3</version>
   </parent>
->>>>>>> 22b1c86f
 
   <artifactId>pulsar-flink-connector-2.12-${flink.binary.version}</artifactId>
   <name>StreamNative :: Pulsar Flink Connector :: Scala 2.12</name>
 
-<<<<<<< HEAD
-        <dependency>
-            <groupId>org.apache.flink</groupId>
-            <artifactId>flink-avro</artifactId>
-            <version>${flink.version}</version>
-        </dependency>
-    </dependencies>
-    <build>
-        <plugins>
-            <plugin>
-                <!-- Shade all the dependencies to avoid conflicts -->
-                <groupId>org.apache.maven.plugins</groupId>
-                <artifactId>maven-shade-plugin</artifactId>
-                <executions>
-                    <execution>
-                        <phase>package</phase>
-                        <goals>
-                            <goal>shade</goal>
-                        </goals>
-                        <configuration>
-                            <createDependencyReducedPom>true</createDependencyReducedPom>
-                            <promoteTransitiveDependencies>true</promoteTransitiveDependencies>
-                            <minimizeJar>false</minimizeJar>
-                            <createSourcesJar>true</createSourcesJar>
-                            <artifactSet>
-                                <includes>
-                                    <include>io.streamnative.connectors:pulsar-flink-connector-origin*</include>
-                                    <include>org.apache.pulsar:*</include>
-                                    <include>org.apache.flink:flink-avro</include>
-                                    <include>org.apache.avro:avro</include>
-                                    <include>org.apache.flink:flink-json</include>
-                                    <include>com.fasterxml.jackson.core:jackson-*</include>
-                                    <include>org.bouncycastle*:*</include>
-                                    <include>javax.*:*</include>
-                                    <include>org.lz4*:*</include>
-                                    <include>commons-collections:commons-collections</include>
-                                    <include>org.slf4j:jul-to-slf4j</include>
-                                    <include>io.airlift:*</include>
-                                </includes>
-                            </artifactSet>
-                            <filters>
-                                <filter>
-                                    <artifact>*:*</artifact>
-                                    <excludes>
-                                        <exclude>META-INF/*.SF</exclude>
-                                        <exclude>META-INF/*.DSA</exclude>
-                                        <exclude>META-INF/*.RSA</exclude>
-                                        <exclude>META-INF/NOTICE.txt</exclude>
-                                        <exclude>META-INF/NOTICE</exclude>
-                                        <exclude>META-INF/LICENSE.txt</exclude>
-                                        <exclude>META-INF/LICENSE</exclude>
-                                        <exclude>META-INF/DEPENDENCIES</exclude>
-                                    </excludes>
-                                </filter>
-                            </filters>
-                            <relocations>
-                                <relocation>
-                                    <pattern>com.google</pattern>
-                                    <shadedPattern>org.apache.pulsar.shade.com.google</shadedPattern>
-                                </relocation>
-                                <relocation>
-                                    <pattern>org.apache.commons</pattern>
-                                    <shadedPattern>org.apache.pulsar.shade.org.apache.commons</shadedPattern>
-                                </relocation>
-                            </relocations>
-                            <transformers>
-                                <transformer implementation="org.apache.maven.plugins.shade.resource.ServicesResourceTransformer" />
-                                <transformer implementation="org.apache.maven.plugins.shade.resource.PluginXmlResourceTransformer" />
-                            </transformers>
-                        </configuration>
-                    </execution>
-                </executions>
-            </plugin>
-        </plugins>
-    </build>
-
-    <profiles>
-        <profile>
-            <id>release</id>
-            <properties>
-                <scala.version>2.12.7</scala.version>
-                <scala.binary.version>2.12</scala.binary.version>
-            </properties>
-            <activation>
-                <activeByDefault>true</activeByDefault>
-                <property>
-                    <name>release</name>
-                </property>
-            </activation>
-            <build>
-                <plugins>
-                    <plugin>
-                        <artifactId>maven-jar-plugin</artifactId>
-                        <version>3.1.0</version>
-                        <executions>
-                            <execution>
-                                <id>default-jar</id>
-                                <phase>package</phase>
-                                <goals>
-                                    <goal>jar</goal>
-                                </goals>
-                            </execution>
-                            <execution>
-                                <id>javadoc-jar</id>
-                                <phase>package</phase>
-                                <goals>
-                                    <goal>jar</goal>
-                                </goals>
-                                <configuration>
-                                    <classifier>javadoc</classifier>
-                                </configuration>
-                            </execution>
-                            <execution>
-                                <id>sources-jar</id>
-                                <phase>package</phase>
-                                <goals>
-                                    <goal>jar</goal>
-                                </goals>
-                                <configuration>
-                                    <classifier>sources</classifier>
-                                </configuration>
-                            </execution>
-                        </executions>
-                    </plugin>
-                </plugins>
-            </build>
-        </profile>
-    </profiles>
-=======
   <packaging>jar</packaging>
 
   <properties>
@@ -304,5 +158,4 @@
       </build>
     </profile>
   </profiles>
->>>>>>> 22b1c86f
 </project>
