/**
 * Licensed under the Apache License, Version 2.0 (the "License");
 * you may not use this file except in compliance with the License.
 * You may obtain a copy of the License at
 *
 *     http://www.apache.org/licenses/LICENSE-2.0
 *
 * Unless required by applicable law or agreed to in writing, software
 * distributed under the License is distributed on an "AS IS" BASIS,
 * WITHOUT WARRANTIES OR CONDITIONS OF ANY KIND, either express or implied.
 * See the License for the specific language governing permissions and
 * limitations under the License.
 */

package org.apache.flink.streaming.connectors.pulsar;

import org.apache.flink.api.common.ExecutionConfig;
import org.apache.flink.api.common.serialization.DeserializationSchema;
import org.apache.flink.api.common.state.ListState;
import org.apache.flink.api.common.state.ListStateDescriptor;
import org.apache.flink.api.common.state.OperatorStateStore;
import org.apache.flink.api.common.typeinfo.TypeHint;
import org.apache.flink.api.common.typeinfo.TypeInformation;
import org.apache.flink.api.java.ClosureCleaner;
import org.apache.flink.api.java.tuple.Tuple2;
import org.apache.flink.api.java.typeutils.ResultTypeQueryable;
import org.apache.flink.configuration.Configuration;
import org.apache.flink.metrics.Counter;
import org.apache.flink.runtime.state.CheckpointListener;
import org.apache.flink.runtime.state.FunctionInitializationContext;
import org.apache.flink.runtime.state.FunctionSnapshotContext;
import org.apache.flink.streaming.api.checkpoint.CheckpointedFunction;
import org.apache.flink.streaming.api.functions.AssignerWithPeriodicWatermarks;
import org.apache.flink.streaming.api.functions.AssignerWithPunctuatedWatermarks;
import org.apache.flink.streaming.api.functions.source.RichParallelSourceFunction;
import org.apache.flink.streaming.api.operators.StreamingRuntimeContext;
import org.apache.flink.streaming.connectors.pulsar.config.StartupMode;
import org.apache.flink.streaming.connectors.pulsar.internal.CachedPulsarClient;
import org.apache.flink.streaming.connectors.pulsar.internal.PulsarCommitCallback;
import org.apache.flink.streaming.connectors.pulsar.internal.PulsarFetcher;
import org.apache.flink.streaming.connectors.pulsar.internal.PulsarMetadataReader;
import org.apache.flink.streaming.connectors.pulsar.internal.PulsarOptions;
import org.apache.flink.streaming.connectors.pulsar.internal.SourceSinkUtils;
import org.apache.flink.streaming.runtime.tasks.ProcessingTimeService;
import org.apache.flink.util.ExceptionUtils;
import org.apache.flink.util.SerializedValue;

import org.apache.flink.shaded.guava18.com.google.common.collect.Sets;

import lombok.extern.slf4j.Slf4j;
import org.apache.commons.collections.map.LinkedMap;
import org.apache.commons.lang3.StringUtils;
import org.apache.pulsar.client.api.MessageId;
import org.apache.pulsar.client.api.PulsarClientException;
import org.apache.pulsar.client.impl.conf.ClientConfigurationData;
import org.apache.pulsar.shade.com.google.common.collect.Maps;

import java.util.HashMap;
import java.util.Map;
import java.util.Properties;
import java.util.Set;
import java.util.TreeMap;
import java.util.UUID;
import java.util.concurrent.atomic.AtomicReference;
import java.util.stream.Collectors;

import static org.apache.flink.streaming.connectors.pulsar.internal.metrics.PulsarSourceMetrics.COMMITS_FAILED_METRICS_COUNTER;
import static org.apache.flink.streaming.connectors.pulsar.internal.metrics.PulsarSourceMetrics.COMMITS_SUCCEEDED_METRICS_COUNTER;
import static org.apache.flink.util.Preconditions.checkArgument;
import static org.apache.flink.util.Preconditions.checkNotNull;

/**
 * Pulsar data source.
 *
 * @param <T> The type of records produced by this data source.
 */
@Slf4j
public class FlinkPulsarSource<T>
        extends RichParallelSourceFunction<T>
        implements ResultTypeQueryable<T>,
        CheckpointListener,
        CheckpointedFunction {

    /** The maximum number of pending non-committed checkpoints to track, to avoid memory leaks. */
    public static final int MAX_NUM_PENDING_CHECKPOINTS = 100;

    /** State name of the consumer's partition offset states. */
    private static final String OFFSETS_STATE_NAME = "topic-partition-offset-states";

    // ------------------------------------------------------------------------
    //  configuration state, set on the client relevant for all subtasks
    // ------------------------------------------------------------------------

    protected String adminUrl;

    protected ClientConfigurationData clientConfigurationData;

    protected final Map<String, String> caseInsensitiveParams;

    protected final Map<String, Object> readerConf;

    protected final DeserializationSchema<T> deserializer;

    private Map<String, MessageId> ownedTopicStarts;

    /** Optional timestamp extractor / watermark generator that will be run per pulsar partition,
     * to exploit per-partition timestamp characteristics.
     * The assigner is kept in serialized form, to deserialize it into multiple copies. */
    private SerializedValue<AssignerWithPeriodicWatermarks<T>> periodicWatermarkAssigner;

    /** Optional timestamp extractor / watermark generator that will be run per pulsar partition,
     * to exploit per-partition timestamp characteristics.
     * The assigner is kept in serialized form, to deserialize it into multiple copies. */
    private SerializedValue<AssignerWithPunctuatedWatermarks<T>> punctuatedWatermarkAssigner;

    /** User configured value for discovery interval, in milliseconds. */
    private final long discoveryIntervalMillis;

    protected final int pollTimeoutMs;

    protected final int commitMaxRetries;

    /** The startup mode for the reader (default is {@link StartupMode#LATEST}). */
    private StartupMode startupMode = StartupMode.LATEST;

    /** Specific startup offsets; only relevant when startup mode is {@link StartupMode#SPECIFIC_OFFSETS}. */
    private transient Map<String, MessageId> specificStartupOffsets;

    /** The subscription name to be used; only relevant when startup mode is {@link StartupMode#EXTERNAL_SUBSCRIPTION}
     * If the subscription exists for a partition, we would start reading this partition from the subscription cursor.
     * At the same time, checkpoint for the job would made progress on the subscription.
     */
    private String externalSubscriptionName;

    /** The subscription position to use when subscription does not exist (default is {@link MessageId#latest});
     * Only relevant when startup mode is {@link StartupMode#EXTERNAL_SUBSCRIPTION}. */
    private MessageId subscriptionPosition = MessageId.latest;

    // TODO: remove this when MessageId is serializable itself.
    // see: https://github.com/apache/pulsar/pull/6064
    private Map<String, byte[]> specificStartupOffsetsAsBytes;

    protected final Properties properties;

    protected final UUID uuid = UUID.randomUUID();

    // ------------------------------------------------------------------------
    //  runtime state (used individually by each parallel subtask)
    // ------------------------------------------------------------------------

    /** Data for pending but uncommitted offsets. */
    private final LinkedMap pendingOffsetsToCommit = new LinkedMap();

    /** Fetcher implements Pulsar reads. */
    private transient volatile PulsarFetcher<T> pulsarFetcher;

    /** The partition discoverer, used to find new partitions. */
    protected transient volatile PulsarMetadataReader metadataReader;

    /**
     * The offsets to restore to, if the consumer restores state from a checkpoint.
     *
     * <p>This map will be populated by the {@link #initializeState(FunctionInitializationContext)} method.
     *
     * <p>Using a sorted map as the ordering is important when using restored state
     * to seed the partition discoverer.
     */
    private transient volatile TreeMap<String, MessageId> restoredState;

    /** Accessor for state in the operator state backend. */
    private transient ListState<Tuple2<String, MessageId>> unionOffsetStates;

    private transient ListState<String> unionSubscriptionNameStates;

    private volatile boolean unionSubEqualExternalSub = true;

    /** Discovery loop, executed in a separate thread. */
    private transient volatile Thread discoveryLoopThread;

    /** Flag indicating whether the consumer is still running. */
    private volatile boolean running = true;

    /** Counter for successful Pulsar offset commits. */
    private transient Counter successfulCommits;

    /** Counter for failed Pulsar offset commits. */
    private transient Counter failedCommits;

    /** Callback interface that will be invoked upon async pulsar commit completion. */
    private transient PulsarCommitCallback offsetCommitCallback;

    private transient int taskIndex;

    private transient int numParallelTasks;

    public FlinkPulsarSource(
            String adminUrl,
            ClientConfigurationData clientConf,
            DeserializationSchema<T> deserializer,
            Properties properties) {
        this.adminUrl = checkNotNull(adminUrl);
        this.clientConfigurationData = checkNotNull(clientConf);
        this.deserializer = deserializer;
        this.properties = properties;
        this.caseInsensitiveParams =
                SourceSinkUtils.validateStreamSourceOptions(Maps.fromProperties(properties));
        this.readerConf =
                SourceSinkUtils.getReaderParams(Maps.fromProperties(properties));
        this.discoveryIntervalMillis =
                SourceSinkUtils.getPartitionDiscoveryIntervalInMillis(caseInsensitiveParams);
        this.pollTimeoutMs =
                SourceSinkUtils.getPollTimeoutMs(caseInsensitiveParams);
        this.commitMaxRetries =
                SourceSinkUtils.getCommitMaxRetries(caseInsensitiveParams);

        CachedPulsarClient.setCacheSize(SourceSinkUtils.getClientCacheSize(caseInsensitiveParams));

        if (this.clientConfigurationData.getServiceUrl() == null) {
            throw new IllegalArgumentException("ServiceUrl must be supplied in the client configuration");
        }
    }

    public FlinkPulsarSource(
            String serviceUrl,
            String adminUrl,
            DeserializationSchema<T> deserializer,
            Properties properties) {
        this(adminUrl, newClientConf(checkNotNull(serviceUrl)), deserializer, properties);
    }

    private static ClientConfigurationData newClientConf(String serviceUrl) {
        ClientConfigurationData clientConf = new ClientConfigurationData();
        clientConf.setServiceUrl(serviceUrl);
        return clientConf;
    }


    // ------------------------------------------------------------------------
    //  Configuration
    // ------------------------------------------------------------------------

    /**
     * Specifies an {@link AssignerWithPunctuatedWatermarks} to emit watermarks
     * in a punctuated manner. The watermark extractor will run per Pulsar partition,
     * watermarks will be merged across partitions in the same way as in the Flink runtime,
     * when streams are merged.
     *
     * <p>When a subtask of a FlinkPulsarSource source reads multiple Pulsar partitions,
     * the streams from the partitions are unioned in a "first come first serve" fashion.
     * Per-partition characteristics are usually lost that way.
     * For example, if the timestamps are strictly ascending per Pulsar partition,
     * they will not be strictly ascending in the resulting Flink DataStream, if the
     * parallel source subtask reads more that one partition.
     *
     * <p>Running timestamp extractors / watermark generators directly inside the Pulsar source,
     * per Pulsar partition, allows users to let them exploit the per-partition characteristics.
     *
     * <p>Note: One can use either an {@link AssignerWithPunctuatedWatermarks} or an
     * {@link AssignerWithPeriodicWatermarks}, not both at the same time.
     *
     * @param assigner The timestamp assigner / watermark generator to use.
     * @return The reader object, to allow function chaining.
     */
    public FlinkPulsarSource<T> assignTimestampsAndWatermarks(AssignerWithPunctuatedWatermarks<T> assigner) {
        checkNotNull(assigner);

        if (this.periodicWatermarkAssigner != null) {
            throw new IllegalStateException("A periodic watermark emitter has already been set.");
        }
        try {
            ClosureCleaner.clean(assigner, ExecutionConfig.ClosureCleanerLevel.RECURSIVE, true);
            this.punctuatedWatermarkAssigner = new SerializedValue<>(assigner);
            return this;
        } catch (Exception e) {
            throw new IllegalArgumentException("The given assigner is not serializable", e);
        }
    }

    /**
     * Specifies an {@link AssignerWithPunctuatedWatermarks} to emit watermarks
     * in a punctuated manner. The watermark extractor will run per Pulsar partition,
     * watermarks will be merged across partitions in the same way as in the Flink runtime,
     * when streams are merged.
     *
     * <p>When a subtask of a FlinkPulsarSource source reads multiple Pulsar partitions,
     * the streams from the partitions are unioned in a "first come first serve" fashion.
     * Per-partition characteristics are usually lost that way.
     * For example, if the timestamps are strictly ascending per Pulsar partition,
     * they will not be strictly ascending in the resulting Flink DataStream,
     * if the parallel source subtask reads more that one partition.
     *
     * <p>Running timestamp extractors / watermark generators directly inside the Pulsar source,
     * per Pulsar partition, allows users to let them exploit the per-partition characteristics.
     *
     * <p>Note: One can use either an {@link AssignerWithPunctuatedWatermarks} or an
     * {@link AssignerWithPeriodicWatermarks}, not both at the same time.
     *
     * @param assigner The timestamp assigner / watermark generator to use.
     * @return The reader object, to allow function chaining.
     */
    public FlinkPulsarSource<T> assignTimestampsAndWatermarks(AssignerWithPeriodicWatermarks<T> assigner) {
        checkNotNull(assigner);

        if (this.punctuatedWatermarkAssigner != null) {
            throw new IllegalStateException("A punctuated watermark emitter has already been set.");
        }
        try {
            ClosureCleaner.clean(assigner, ExecutionConfig.ClosureCleanerLevel.RECURSIVE, true);
            this.periodicWatermarkAssigner = new SerializedValue<>(assigner);
            return this;
        } catch (Exception e) {
            throw new IllegalArgumentException("The given assigner is not serializable", e);
        }
    }

    public FlinkPulsarSource<T> setStartFromEarliest() {
        this.startupMode = StartupMode.EARLIEST;
        this.specificStartupOffsets = null;
        return this;
    }

    public FlinkPulsarSource<T> setStartFromLatest() {
        this.startupMode = StartupMode.LATEST;
        this.specificStartupOffsets = null;
        return this;
    }

    public FlinkPulsarSource<T> setStartFromSpecificOffsets(Map<String, MessageId> specificStartupOffsets) {
        this.startupMode = StartupMode.SPECIFIC_OFFSETS;
        this.specificStartupOffsets = checkNotNull(specificStartupOffsets);
        this.specificStartupOffsetsAsBytes = new HashMap<>();
        for (Map.Entry<String, MessageId> entry : specificStartupOffsets.entrySet()) {
            specificStartupOffsetsAsBytes.put(entry.getKey(), entry.getValue().toByteArray());
        }
        return this;
    }

    public FlinkPulsarSource<T> setStartFromSubscription(String externalSubscriptionName) {
        this.startupMode = StartupMode.EXTERNAL_SUBSCRIPTION;
        this.externalSubscriptionName = checkNotNull(externalSubscriptionName);
        return this;
    }

    public FlinkPulsarSource<T> setStartFromSubscription(String externalSubscriptionName, MessageId subscriptionPosition) {
        this.startupMode = StartupMode.EXTERNAL_SUBSCRIPTION;
        this.subscriptionPosition = subscriptionPosition;
        this.externalSubscriptionName = checkNotNull(externalSubscriptionName);
        return this;
    }

    // ------------------------------------------------------------------------
    //  Work methods
    // ------------------------------------------------------------------------

    @Override
    public void open(Configuration parameters) throws Exception {

        this.taskIndex = getRuntimeContext().getIndexOfThisSubtask();
        this.numParallelTasks = getRuntimeContext().getNumberOfParallelSubtasks();

        this.metadataReader = createMetadataReader();

        ownedTopicStarts = new HashMap<>();
        Set<String> allTopics = metadataReader.discoverTopicChanges();

        log.info("Discovered topics : {}", allTopics);

<<<<<<< HEAD
        boolean canUsingRestoreState = ( startupMode != StartupMode.EXTERNAL_SUBSCRIPTION ) || unionSubEqualExternalSub;
        if ((restoredState != null )  && canUsingRestoreState) {
=======
        if (restoredState != null) {
>>>>>>> 8e1fec3a
            allTopics.stream()
                    .filter(k -> !restoredState.containsKey(k))
                    .forEach(t -> restoredState.put(t, MessageId.earliest));

            restoredState.entrySet().stream()
                    .filter(e -> SourceSinkUtils.belongsTo(e.getKey(), numParallelTasks, taskIndex))
                    .forEach(e -> ownedTopicStarts.put(e.getKey(), e.getValue()));

            Set<String> goneTopics = Sets.difference(restoredState.keySet(), allTopics).stream()
                    .filter(k -> SourceSinkUtils.belongsTo(k, numParallelTasks, taskIndex))
                    .collect(Collectors.toSet());

            for (String goneTopic : goneTopics) {
                log.warn(goneTopic + " is removed from subscription since " +
                        "it no longer matches with topics settings.");
                ownedTopicStarts.remove(goneTopic);
            }

            log.info("Source {} will start reading {} topics in restored state {}",
                    taskIndex, ownedTopicStarts.size(), StringUtils.join(ownedTopicStarts.entrySet()));
        } else {
            if (specificStartupOffsets == null && specificStartupOffsetsAsBytes != null) {
                specificStartupOffsets = new HashMap<>();
                for (Map.Entry<String, byte[]> entry : specificStartupOffsetsAsBytes.entrySet()) {
                    specificStartupOffsets.put(entry.getKey(), MessageId.fromByteArray(entry.getValue()));
                }
            }
            Map<String, MessageId> allTopicOffsets =
                    offsetForEachTopic(allTopics, startupMode, specificStartupOffsets);

            ownedTopicStarts.putAll(allTopicOffsets.entrySet().stream()
                    .filter(e -> SourceSinkUtils.belongsTo(e.getKey(), numParallelTasks, taskIndex))
                    .collect(Collectors.toMap(e -> e.getKey(), e -> e.getValue())));

            if (ownedTopicStarts.isEmpty()) {
                log.info("Source {} initially has no topics to read from.", taskIndex);
            } else {
                log.info("Source {} will start reading {} topics from initialized positions: {}",
                        taskIndex, ownedTopicStarts.size(), ownedTopicStarts);
            }
        }
    }

    protected String getSubscriptionName() {
        if (startupMode == StartupMode.EXTERNAL_SUBSCRIPTION) {
            checkNotNull(externalSubscriptionName);
            return externalSubscriptionName;
        } else {
            return "flink-pulsar-" + uuid.toString();
        }
    }

    protected PulsarMetadataReader createMetadataReader() throws PulsarClientException {
        return new PulsarMetadataReader(
                adminUrl,
                clientConfigurationData,
                getSubscriptionName(),
                caseInsensitiveParams,
                taskIndex,
                numParallelTasks,
                startupMode == StartupMode.EXTERNAL_SUBSCRIPTION);
    }

    @Override
    public void run(SourceContext<T> ctx) throws Exception {
        if (ownedTopicStarts == null) {
            throw new Exception("The partitions were not set for the source");
        }

        this.successfulCommits =
                this.getRuntimeContext().getMetricGroup().counter(COMMITS_SUCCEEDED_METRICS_COUNTER);
        this.failedCommits =
                this.getRuntimeContext().getMetricGroup().counter(COMMITS_FAILED_METRICS_COUNTER);

        this.offsetCommitCallback = new PulsarCommitCallback() {
            @Override
            public void onSuccess() {
                successfulCommits.inc();
            }

            @Override
            public void onException(Throwable cause) {
                log.warn("source {} failed commit by {}", taskIndex, cause.toString());
                failedCommits.inc();
            }
        };

        if (ownedTopicStarts.isEmpty()) {
            ctx.markAsTemporarilyIdle();
        }

        log.info("Source {} creating fetcher with offsets {}",
                taskIndex,
                StringUtils.join(ownedTopicStarts.entrySet()));

        // from this point forward:
        //   - 'snapshotState' will draw offsets from the fetcher,
        //     instead of being built from `subscribedPartitionsToStartOffsets`
        //   - 'notifyCheckpointComplete' will start to do work (i.e. commit offsets to
        //     Pulsar through the fetcher, if configured to do so)

        StreamingRuntimeContext streamingRuntime = (StreamingRuntimeContext) getRuntimeContext();

        this.pulsarFetcher = createFetcher(
                ctx,
                ownedTopicStarts,
                periodicWatermarkAssigner,
                punctuatedWatermarkAssigner,
                streamingRuntime.getProcessingTimeService(),
                streamingRuntime.getExecutionConfig().getAutoWatermarkInterval(),
                getRuntimeContext().getUserCodeClassLoader(),
                streamingRuntime);

        if (!running) {
            return;
        }

        if (discoveryIntervalMillis < 0) {
            pulsarFetcher.runFetchLoop();
        } else {
            runWithTopicsDiscovery();
        }
    }

    protected PulsarFetcher<T> createFetcher(
            SourceContext sourceContext,
            Map<String, MessageId> seedTopicsWithInitialOffsets,
            SerializedValue<AssignerWithPeriodicWatermarks<T>> watermarksPeriodic,
            SerializedValue<AssignerWithPunctuatedWatermarks<T>> watermarksPunctuated,
            ProcessingTimeService processingTimeProvider,
            long autoWatermarkInterval,
            ClassLoader userCodeClassLoader,
            StreamingRuntimeContext streamingRuntime) throws Exception {

        readerConf.putIfAbsent(PulsarOptions.SUBSCRIPTION_ROLE_OPTION_KEY, getSubscriptionName());

        return new PulsarFetcher(
                sourceContext,
                seedTopicsWithInitialOffsets,
                watermarksPeriodic,
                watermarksPunctuated,
                processingTimeProvider,
                autoWatermarkInterval,
                userCodeClassLoader,
                streamingRuntime,
                clientConfigurationData,
                readerConf,
                pollTimeoutMs,
                commitMaxRetries,
                deserializer,
                metadataReader);
    }

    public void joinDiscoveryLoopThread() throws InterruptedException {
        if (discoveryLoopThread != null) {
            discoveryLoopThread.join();
        }
    }

    public void runWithTopicsDiscovery() throws Exception {
        AtomicReference<Exception> discoveryLoopErrorRef = new AtomicReference<>();
        createAndStartDiscoveryLoop(discoveryLoopErrorRef);

        pulsarFetcher.runFetchLoop();

        joinDiscoveryLoopThread();

        Exception discoveryLoopError = discoveryLoopErrorRef.get();
        if (discoveryLoopError != null) {
            throw new RuntimeException(discoveryLoopError);
        }
    }

    private void createAndStartDiscoveryLoop(AtomicReference<Exception> discoveryLoopErrorRef) {
        discoveryLoopThread = new Thread(
                () -> {
                    try {
                        while (running) {
                            Set<String> added = metadataReader.discoverTopicChanges();

                            if (running && !added.isEmpty()) {
                                log.info("Discovered new topics : {}", added);
                                pulsarFetcher.addDiscoveredTopics(added);
                            }

                            if (running && discoveryIntervalMillis != -1) {
                                Thread.sleep(discoveryIntervalMillis);
                            }
                        }
                    } catch (PulsarMetadataReader.ClosedException e) {
                        // break out while and do nothing
                    } catch (InterruptedException e) {
                        // break out while and do nothing
                    } catch (Exception e) {
                        discoveryLoopErrorRef.set(e);
                    } finally {
                        if (running) {
                            // calling cancel will also let the fetcher loop escape
                            // (if not running, cancel() was already called)
                            cancel();
                        }
                    }
                }, "Pulsar topic discovery for source " + taskIndex);
        discoveryLoopThread.start();
    }

    @Override
    public void close() throws Exception {
        cancel();

        joinDiscoveryLoopThread();

        Exception exception = null;

        if (metadataReader != null) {
            try {
                metadataReader.close();
            } catch (Exception e) {
                exception = e;
            }
        }

        try {
            super.close();
        } catch (Exception e) {
            exception = ExceptionUtils.firstOrSuppressed(e, exception);
        }

        if (exception != null) {
            throw exception;
        }
    }

    @Override
    public void cancel() {
        running = false;

        if (discoveryLoopThread != null) {
            discoveryLoopThread.interrupt();
        }

        if (pulsarFetcher != null) {
            try {
                pulsarFetcher.cancel();
            } catch (Exception e) {
                log.error("Failed to cancel the Pulsar Fetcher {}", ExceptionUtils.stringifyException(e));
                throw new RuntimeException(e);
            }
        }
    }


    // ------------------------------------------------------------------------
    //  ResultTypeQueryable methods
    // ------------------------------------------------------------------------

    @Override
    public TypeInformation<T> getProducedType() {
        return deserializer.getProducedType();
    }


    // ------------------------------------------------------------------------
    //  Checkpoint and restore
    // ------------------------------------------------------------------------

    @Override
    public void initializeState(FunctionInitializationContext context) throws Exception {
        OperatorStateStore stateStore = context.getOperatorStateStore();

        unionOffsetStates = stateStore.getUnionListState(
                new ListStateDescriptor<>(
                        OFFSETS_STATE_NAME,
                        TypeInformation.of(new TypeHint<Tuple2<String, MessageId>>() {
                        })));

        unionSubscriptionNameStates = stateStore.getUnionListState(
                new ListStateDescriptor<>(
                        OFFSETS_STATE_NAME + "_subName",
                        TypeInformation.of(new TypeHint<String>() {
                        })));

        if (context.isRestored()) {
            restoredState = new TreeMap<>();
            unionOffsetStates.get().forEach(e -> restoredState.put(e.f0, e.f1));
            log.info("Source subtask {} restored state {}",
                    taskIndex,
                    StringUtils.join(restoredState.entrySet()));
            log.info("Source subtask {} restored subscriptionName {}",
                    taskIndex,
                    StringUtils.join(unionSubscriptionNameStates.get()));

            unionSubscriptionNameStates.get().forEach(subName -> {
                if (subName != null && !subName.equals(getSubscriptionName())) {
                    unionSubEqualExternalSub = false;
                }
            });
        } else {
            log.info("Source subtask {} has no restore state", taskIndex);
        }
    }

    @Override
    public void snapshotState(FunctionSnapshotContext context) throws Exception {
        if (!running) {
            log.debug("snapshotState() called on closed source");
        } else {
            unionOffsetStates.clear();

            unionSubscriptionNameStates.add(getSubscriptionName());
            PulsarFetcher fetcher = this.pulsarFetcher;
            if (fetcher == null) {
                // the fetcher has not yet been initialized, which means we need to return the
                // originally restored offsets or the assigned partitions
                for (Map.Entry<String, MessageId> entry : ownedTopicStarts.entrySet()) {
                    unionOffsetStates.add(Tuple2.of(entry.getKey(), entry.getValue()));
                }
                pendingOffsetsToCommit.put(context.getCheckpointId(), restoredState);
            } else {
                Map<String, MessageId> currentOffsets = fetcher.snapshotCurrentState();
                pendingOffsetsToCommit.put(context.getCheckpointId(), currentOffsets);
                for (Map.Entry<String, MessageId> entry : currentOffsets.entrySet()) {
                    unionOffsetStates.add(Tuple2.of(entry.getKey(), entry.getValue()));
                }

                while (pendingOffsetsToCommit.size() > MAX_NUM_PENDING_CHECKPOINTS) {
                    pendingOffsetsToCommit.remove(0);
                }
            }
        }
    }

    @Override
    public void notifyCheckpointComplete(long checkpointId) throws Exception {
        if (!running) {
            log.info("notifyCheckpointComplete() called on closed source");
            return;
        }

        PulsarFetcher<T> fetcher = this.pulsarFetcher;

        if (fetcher == null) {
            log.info("notifyCheckpointComplete() called on uninitialized source");
            return;
        }

        log.debug("Source {} received confirmation for unknown checkpoint id {}",
                taskIndex, checkpointId);

        try {
            int posInMap = pendingOffsetsToCommit.indexOf(checkpointId);
            if (posInMap == -1) {
                log.warn("Source {} received confirmation for unknown checkpoint id {}",
                        taskIndex, checkpointId);
                return;
            }

            Map<String, MessageId> offset = (Map<String, MessageId>) pendingOffsetsToCommit.remove(posInMap);

            // remove older checkpoints in map
            for (int i = 0; i < posInMap; i++) {
                pendingOffsetsToCommit.remove(0);
            }

            if (offset == null || offset.size() == 0) {
                log.debug("Source {} has empty checkpoint state", taskIndex);
                return;
            }
            fetcher.commitOffsetToPulsar(offset, offsetCommitCallback);
        } catch (Exception e) {
            if (running) {
                throw e;
            }
        }
    }

    public Map<String, MessageId> offsetForEachTopic(
            Set<String> topics,
            StartupMode mode,
            Map<String, MessageId> specificStartupOffsets) {

        switch (mode) {
            case LATEST:
                return topics.stream()
                        .collect(Collectors.toMap(k -> k, k -> MessageId.latest));
            case EARLIEST:
                return topics.stream()
                        .collect(Collectors.toMap(k -> k, k -> MessageId.earliest));
            case SPECIFIC_OFFSETS:
                checkArgument(topics.containsAll(specificStartupOffsets.keySet()),
                        String.format(
                                "Topics designated in startingOffsets should appear in %s, topics:" +
                                        "%s, topics in offsets: %s",
                                StringUtils.join(PulsarOptions.TOPIC_OPTION_KEYS),
                                StringUtils.join(topics.toArray()),
                                StringUtils.join(specificStartupOffsets.entrySet().toArray())));

                Map<String, MessageId> specificOffsets = new HashMap<>();
                for (String topic : topics) {
                    if (specificStartupOffsets.containsKey(topic)) {
                        specificOffsets.put(topic, specificStartupOffsets.get(topic));
                    } else {
                        specificOffsets.put(topic, MessageId.latest);
                    }
                }
                return specificOffsets;
            case EXTERNAL_SUBSCRIPTION:
                Map<String, MessageId> offsetsFromSubs = new HashMap<>();
                for (String topic : topics) {
                    offsetsFromSubs.put(topic, metadataReader.getPositionFromSubscription(topic, subscriptionPosition));
                }
                return offsetsFromSubs;
        }
        return null;
    }

    public LinkedMap getPendingOffsetsToCommit() {
        return pendingOffsetsToCommit;
    }

    public Map<String, MessageId> getOwnedTopicStarts() {
        return ownedTopicStarts;
    }
}<|MERGE_RESOLUTION|>--- conflicted
+++ resolved
@@ -365,12 +365,8 @@
 
         log.info("Discovered topics : {}", allTopics);
 
-<<<<<<< HEAD
         boolean canUsingRestoreState = ( startupMode != StartupMode.EXTERNAL_SUBSCRIPTION ) || unionSubEqualExternalSub;
         if ((restoredState != null )  && canUsingRestoreState) {
-=======
-        if (restoredState != null) {
->>>>>>> 8e1fec3a
             allTopics.stream()
                     .filter(k -> !restoredState.containsKey(k))
                     .forEach(t -> restoredState.put(t, MessageId.earliest));
