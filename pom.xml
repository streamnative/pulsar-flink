--- conflicted
+++ resolved
@@ -1,4 +1,3 @@
-<?xml version="1.0" encoding="UTF-8"?>
 <!--
 
     Licensed under the Apache License, Version 2.0 (the "License");
@@ -243,20 +242,6 @@
           </systemPropertyVariables>
         </configuration>
       </plugin>
-      <plugin>
-        <groupId>org.apache.maven.plugins</groupId>
-        <artifactId>maven-gpg-plugin</artifactId>
-        <version>1.6</version>
-        <executions>
-          <execution>
-            <id>sign-artifacts</id>
-            <phase>verify</phase>
-            <goals>
-              <goal>sign</goal>
-            </goals>
-          </execution>
-        </executions>
-      </plugin>
     </plugins>
   </build>
 
@@ -272,23 +257,11 @@
   </distributionManagement>
   <profiles>
     <profile>
-<<<<<<< HEAD
-      <activation>
-        <activeByDefault>true</activeByDefault>
-      </activation>
-=======
->>>>>>> 22b1c86f
       <id>release</id>
       <build>
         <plugins>
           <plugin>
-<<<<<<< HEAD
-            <groupId>org.apache.maven.plugins</groupId>
             <artifactId>maven-source-plugin</artifactId>
-            <version>3.0.1</version>
-=======
-            <artifactId>maven-source-plugin</artifactId>
->>>>>>> 22b1c86f
             <executions>
               <execution>
                 <id>attach-sources</id>
@@ -299,14 +272,8 @@
             </executions>
           </plugin>
           <plugin>
-<<<<<<< HEAD
-            <groupId>org.apache.maven.plugins</groupId>
-            <artifactId>maven-javadoc-plugin</artifactId>
-            <version>2.10.3</version>
-=======
             <artifactId>maven-javadoc-plugin</artifactId>
             <version>${maven-javadoc-plugin.version}</version>
->>>>>>> 22b1c86f
             <executions>
               <execution>
                 <id>attach-javadocs</id>
@@ -320,13 +287,7 @@
             </configuration>
           </plugin>
           <plugin>
-<<<<<<< HEAD
-            <groupId>org.apache.maven.plugins</groupId>
             <artifactId>maven-gpg-plugin</artifactId>
-            <version>1.6</version>
-=======
-            <artifactId>maven-gpg-plugin</artifactId>
->>>>>>> 22b1c86f
             <executions>
               <execution>
                 <id>sign-artifacts</id>
@@ -336,8 +297,6 @@
                 </goals>
               </execution>
             </executions>
-<<<<<<< HEAD
-=======
             <configuration>
               <!-- Prevent `gpg` from using pinentry programs -->
               <gpgArguments>
@@ -345,25 +304,16 @@
                 <arg>loopback</arg>
               </gpgArguments>
             </configuration>
->>>>>>> 22b1c86f
           </plugin>
           <plugin>
             <groupId>org.sonatype.plugins</groupId>
             <artifactId>nexus-staging-maven-plugin</artifactId>
-<<<<<<< HEAD
-            <version>1.6.8</version>
-=======
             <version>${nexus-staging-maven-plugin.version}</version>
->>>>>>> 22b1c86f
             <extensions>true</extensions>
             <configuration>
               <serverId>ossrh</serverId>
               <nexusUrl>https://oss.sonatype.org/</nexusUrl>
-<<<<<<< HEAD
-              <autoReleaseAfterClose>true</autoReleaseAfterClose>
-=======
               <autoReleaseAfterClose>false</autoReleaseAfterClose>
->>>>>>> 22b1c86f
             </configuration>
           </plugin>
         </plugins>
