--- conflicted
+++ resolved
@@ -110,10 +110,7 @@
             throws PulsarAdminException, IncompatibleSchemaException {
         String topicName = objectPath2TopicName(tablePath);
         final TableSchema schema = table.getSchema();
-<<<<<<< HEAD
-        pulsarMetadataReader.putSchema(topicName, tableSchemaToPulsarSchema(format, schema, table.getOptions()));
-=======
-        final SchemaInfo schemaInfo = tableSchemaToPulsarSchema(format, schema);
+        final SchemaInfo schemaInfo = tableSchemaToPulsarSchema(format, schema, table.getOptions());
 
         // Writing schemaInfo#properties causes the client to fail to consume it when it is a Pulsar native type.
         if (!StringUtils.equals(format, AtomicRowDataFormatFactory.IDENTIFIER)) {
@@ -156,7 +153,6 @@
         return pulsarSchemaProperties.entrySet().stream()
                 .filter(e -> e.getKey().startsWith(FLINK_PROPERTY_PREFIX))
                 .collect(Collectors.toMap(e -> e.getKey().replace(FLINK_PROPERTY_PREFIX, ""), e -> e.getValue()));
->>>>>>> 5696e81f
     }
 
     private SchemaInfo tableSchemaToPulsarSchema(String format, TableSchema schema,
