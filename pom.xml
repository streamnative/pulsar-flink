<!--

    Licensed under the Apache License, Version 2.0 (the "License");
    you may not use this file except in compliance with the License.
    You may obtain a copy of the License at

        http://www.apache.org/licenses/LICENSE-2.0

    Unless required by applicable law or agreed to in writing, software
    distributed under the License is distributed on an "AS IS" BASIS,
    WITHOUT WARRANTIES OR CONDITIONS OF ANY KIND, either express or implied.
    See the License for the specific language governing permissions and
    limitations under the License.

-->
<project xmlns="http://maven.apache.org/POM/4.0.0" xmlns:xsi="http://www.w3.org/2001/XMLSchema-instance"
         xsi:schemaLocation="http://maven.apache.org/POM/4.0.0 http://maven.apache.org/xsd/maven-4.0.0.xsd">
  <modelVersion>4.0.0</modelVersion>
  <packaging>pom</packaging>
  <modules>
<<<<<<< HEAD
    <module>managed-ledger-shaded</module>
=======
>>>>>>> c7b8106a
    <module>common</module>
    <module>pulsar-flink-1.9</module>
    <module>pulsar-flink-1.11</module>
  </modules>

  <parent>
    <groupId>org.apache</groupId>
    <artifactId>apache</artifactId>
    <version>18</version>
  </parent>

  <groupId>io.streamnative.connectors</groupId>
  <artifactId>pulsar-flink-connector</artifactId>
  <version>2.5.4-SNAPSHOT</version>


  <name>StreamNative :: Pulsar Flink Connector</name>
  <url>http://pulsar.apache.org</url>
  <inceptionYear>2019</inceptionYear>
  <licenses>
    <license>
      <name>Apache License, Version 2.0</name>
      <url>http://www.apache.org/licenses/LICENSE-2.0.txt</url>
      <distribution>repo</distribution>
    </license>
  </licenses>
  <scm>
    <connection>scm:git:https://github.com/streamnative/pulsar-flink.git</connection>
    <developerConnection>scm:git:https://github.com/streamnative/pulsar-flink.git
    </developerConnection>
    <url>https://github.com/streamnative/pulsar-flink</url>
    <tag>HEAD</tag>
  </scm>
  <issueManagement>
    <system>Github</system>
    <url>https://github.com/streamnative/pulsar-flink/issues</url>
  </issueManagement>
  <developers>
    <developer>
      <organization>StreamNative developers</organization>
      <organizationUrl>https://github.com/streamnative/pulsar-flink</organizationUrl>
    </developer>
  </developers>
  <properties>
    <project.build.sourceEncoding>UTF-8</project.build.sourceEncoding>
    <project.reporting.outputEncoding>UTF-8</project.reporting.outputEncoding>
    <project.scm.id>snbot-github</project.scm.id>
    <maven.compiler.target>1.8</maven.compiler.target>
    <maven.compiler.source>1.8</maven.compiler.source>
    <javac.target>1.8</javac.target>
    <redirectTestOutputToFile>true</redirectTestOutputToFile>
    <testRetryCount>2</testRetryCount>
    <scala.binary.version>2.11</scala.binary.version>

    <!-- use Pulsar stable version -->
    <pulsar.version>2.6.0-sn-18-2</pulsar.version>
    <streamnative-tests.version>2.5.1</streamnative-tests.version>
    <testcontainers.version>1.10.6</testcontainers.version>
    <hamcrest.version>1.3</hamcrest.version>
    <jackson.version>2.10.1</jackson.version>
    <!-- plugin dependencies -->
    <maven.version>3.5.4</maven.version>
    <license-maven-plugin.version>3.0.rc1</license-maven-plugin.version>
    <maven-compiler-plugin.version>3.7.0</maven-compiler-plugin.version>
    <maven-dependency-plugin.version>3.1.1</maven-dependency-plugin.version>
    <maven-shade-plugin.version>3.1.0</maven-shade-plugin.version>
    <maven-source-plugin.version>2.2.1</maven-source-plugin.version>
    <maven-surefire-plugin.version>2.21.0</maven-surefire-plugin.version>
  </properties>

  <!-- dependencies for all modules -->
  <dependencies>
    <!-- pulsar dependency -->
    <dependency>
      <groupId>org.apache.pulsar</groupId>
      <artifactId>pulsar-client-all</artifactId>
      <version>${pulsar.version}</version>
    </dependency>

    <dependency>
      <groupId>com.fasterxml.jackson.core</groupId>
      <artifactId>jackson-databind</artifactId>
      <version>${jackson.version}</version>
    </dependency>

    <dependency>
      <groupId>commons-collections</groupId>
      <artifactId>commons-collections</artifactId>
      <version>3.2.2</version>
    </dependency>

    <dependency>
      <groupId>org.projectlombok</groupId>
      <artifactId>lombok</artifactId>
      <version>1.18.10</version>
    </dependency>

    <dependency>
      <groupId>org.hamcrest</groupId>
      <artifactId>hamcrest-all</artifactId>
      <version>${hamcrest.version}</version>
      <type>jar</type>
      <scope>test</scope>
    </dependency>

    <dependency>
      <groupId>io.streamnative.tests</groupId>
      <artifactId>framework-common</artifactId>
      <version>${streamnative-tests.version}</version>
      <scope>test</scope>
      <exclusions>
        <exclusion>
          <groupId>io.netty</groupId>
          <artifactId>netty-common</artifactId>
        </exclusion>
        <!-- exclusion log4j2-->
        <exclusion>
          <groupId>org.apache.logging.log4j</groupId>
          <artifactId>log4j-slf4j-impl</artifactId>
        </exclusion>
        <exclusion>
          <groupId>org.apache.logging.log4j</groupId>
          <artifactId>log4j-api</artifactId>
        </exclusion>
        <exclusion>
          <groupId>org.apache.logging.log4j</groupId>
          <artifactId>log4j-core</artifactId>
        </exclusion>
      </exclusions>
    </dependency>
    <dependency>
      <groupId>io.streamnative.tests</groupId>
      <artifactId>framework-pulsar</artifactId>
      <version>${streamnative-tests.version}</version>
      <scope>test</scope>
      <exclusions>
        <exclusion>
          <groupId>org.apache.pulsar</groupId>
          <artifactId>pulsar-client-original</artifactId>
        </exclusion>
        <exclusion>
          <groupId>org.apache.pulsar</groupId>
          <artifactId>pulsar-client-admin-original</artifactId>
        </exclusion>
      </exclusions>
    </dependency>
    <dependency>
      <groupId>commons-lang</groupId>
      <artifactId>commons-lang</artifactId>
      <version>2.6</version>
      <scope>compile</scope>
    </dependency>
    <dependency>
      <scope>compile</scope>
      <groupId>com.google.guava</groupId>
      <artifactId>guava</artifactId>
      <version>25.0-jre</version>
    </dependency>
  </dependencies>

  <build>
    <plugins>
      <plugin>
        <artifactId>maven-compiler-plugin</artifactId>
        <version>${maven-compiler-plugin.version}</version>
        <configuration>
          <source>${javac.target}</source>
          <target>${javac.target}</target>
          <compilerArgs>
            <!-- https://issues.apache.org/jira/browse/MCOMPILER-205 -->
            <compilerArg>-Xpkginfo:always</compilerArg>
          </compilerArgs>
        </configuration>
      </plugin>
      <plugin>
        <groupId>com.mycila</groupId>
        <artifactId>license-maven-plugin</artifactId>
        <version>${license-maven-plugin.version}</version>
        <configuration>
          <header>tools/maven/license.template</header>

          <excludes>
            <exclude>LICENSE</exclude>
            <exclude>NOTICE</exclude>
            <exclude>src/resources/license.template</exclude>
            <exclude>**/build/**</exclude>
            <exclude>**/ahc.properties</exclude>
            <exclude>.github/**</exclude>
            <exclude>doc</exclude>
            <exclude>tools/**</exclude>
          </excludes>
          <mapping>
            <proto>JAVADOC_STYLE</proto>
            <go>DOUBLESLASH_STYLE</go>
            <conf>SCRIPT_STYLE</conf>
            <ini>SCRIPT_STYLE</ini>
            <yaml>SCRIPT_STYLE</yaml>
            <tf>SCRIPT_STYLE</tf>
            <cfg>SCRIPT_STYLE</cfg>
            <Makefile>SCRIPT_STYLE</Makefile>
            <service>SCRIPT_STYLE</service>
            <cc>JAVADOC_STYLE</cc>
            <md>XML_STYLE</md>
            <txt>SCRIPT_STYLE</txt>
            <scss>JAVADOC_STYLE</scss>
            <Doxyfile>SCRIPT_STYLE</Doxyfile>
            <tfvars>SCRIPT_STYLE</tfvars>
          </mapping>
        </configuration>
      </plugin>
      <plugin>
        <!-- Shade all the dependencies to avoid conflicts -->
        <groupId>org.apache.maven.plugins</groupId>
        <artifactId>maven-shade-plugin</artifactId>
        <version>${maven-shade-plugin.version}</version>
        <executions>
          <execution>
            <phase>package</phase>
            <goals>
              <goal>shade</goal>
            </goals>
            <configuration>
              <createDependencyReducedPom>true</createDependencyReducedPom>
              <promoteTransitiveDependencies>true</promoteTransitiveDependencies>
              <minimizeJar>false</minimizeJar>

              <artifactSet>
                <includes>
                  <include>com.github.luben:*</include>
                  <include>javax.*:*</include>
                  <include>org.apache.pulsar*:*</include>
                  <include>org.bouncycastle*:*</include>
                  <include>org.lz4*:*</include>
                  <include>commons-collections:commons-collections</include>
                  <include>org.slf4j:jul-to-slf4j</include>
                </includes>
              </artifactSet>
              <filters>
                <filter>
                  <artifact>
                    io.streamnative.connectors:pulsar-flink-connector_${scala.binary.version}
                  </artifact>
                  <includes>
                    <include>**</include>
                  </includes>
                </filter>
                <filter>
                  <artifact>*:*</artifact>
                  <excludes>
                    <exclude>META-INF/*.SF</exclude>
                    <exclude>META-INF/*.DSA</exclude>
                    <exclude>META-INF/*.RSA</exclude>
                  </excludes>
                </filter>
              </filters>
              <relocations>
                <relocation>
                  <pattern>com.google</pattern>
                  <shadedPattern>org.apache.pulsar.shade.com.google</shadedPattern>
                </relocation>
                <relocation>
                  <pattern>org.apache.commons</pattern>
                  <shadedPattern>org.apache.pulsar.shade.org.apache.commons</shadedPattern>
                </relocation>
              </relocations>
              <transformers>
                <transformer implementation="org.apache.maven.plugins.shade.resource.ServicesResourceTransformer"/>
                <transformer implementation="org.apache.maven.plugins.shade.resource.PluginXmlResourceTransformer"/>
              </transformers>
            </configuration>
          </execution>
        </executions>
      </plugin>

      <plugin>
        <groupId>org.apache.maven.plugins</groupId>
        <artifactId>maven-checkstyle-plugin</artifactId>
        <version>2.17</version>
        <dependencies>
          <dependency>
            <groupId>com.puppycrawl.tools</groupId>
            <artifactId>checkstyle</artifactId>
            <!-- Note: match version with docs/flinkDev/ide_setup.md -->
            <version>8.18</version>
          </dependency>
        </dependencies>
        <configuration>
          <suppressionsLocation>/tools/maven/suppressions.xml</suppressionsLocation>
          <includeTestSourceDirectory>true</includeTestSourceDirectory>
          <configLocation>/tools/maven/checkstyle.xml</configLocation>
          <logViolationsToConsole>true</logViolationsToConsole>
          <failOnViolation>true</failOnViolation>
        </configuration>
      </plugin>

      <plugin>
        <groupId>com.github.spotbugs</groupId>
        <artifactId>spotbugs-maven-plugin</artifactId>
        <version>3.1.12</version>

        <configuration>
          <xmlOutput>true</xmlOutput>
          <threshold>Low</threshold>
          <effort>default</effort>
          <excludeFilterFile>tools/maven/spotbugs-exclude.xml</excludeFilterFile>
          <failOnError>true</failOnError>
        </configuration>
      </plugin>

      <!--surefire for unit tests and integration tests-->
      <plugin>
        <groupId>org.apache.maven.plugins</groupId>
        <artifactId>maven-surefire-plugin</artifactId>
        <version>${maven-surefire-plugin.version}</version>
        <configuration>
          <systemPropertyVariables>
            <log4j.configuration>file:${project.build.testOutputDirectory}/log4j-tests.properties</log4j.configuration>
          </systemPropertyVariables>
        </configuration>
      </plugin>
    </plugins>
  </build>

  <repositories>
    <repository>
      <id>central</id>
      <layout>default</layout>
      <url>https://repo1.maven.org/maven2</url>
    </repository>
    <repository>
      <id>bintray-streamnative-maven</id>
      <name>bintray</name>
      <url>https://dl.bintray.com/streamnative/maven</url>
    </repository>
  </repositories>
  <distributionManagement>
    <repository>
      <id>streamnative</id>
      <url>
        https://api.bintray.com/maven/streamnative/maven/io.streamnative.pulsar-flink/;publish=1
      </url>
    </repository>
  </distributionManagement>
</project><|MERGE_RESOLUTION|>--- conflicted
+++ resolved
@@ -13,15 +13,12 @@
     limitations under the License.
 
 -->
-<project xmlns="http://maven.apache.org/POM/4.0.0" xmlns:xsi="http://www.w3.org/2001/XMLSchema-instance"
-         xsi:schemaLocation="http://maven.apache.org/POM/4.0.0 http://maven.apache.org/xsd/maven-4.0.0.xsd">
+<project xmlns="http://maven.apache.org/POM/4.0.0" xmlns:xsi="http://www.w3.org/2001/XMLSchema-instance" xsi:schemaLocation="http://maven.apache.org/POM/4.0.0 http://maven.apache.org/xsd/maven-4.0.0.xsd">
   <modelVersion>4.0.0</modelVersion>
   <packaging>pom</packaging>
   <modules>
-<<<<<<< HEAD
     <module>managed-ledger-shaded</module>
-=======
->>>>>>> c7b8106a
+    <module>common</module>
     <module>common</module>
     <module>pulsar-flink-1.9</module>
     <module>pulsar-flink-1.11</module>
@@ -173,12 +170,6 @@
       <artifactId>commons-lang</artifactId>
       <version>2.6</version>
       <scope>compile</scope>
-    </dependency>
-    <dependency>
-      <scope>compile</scope>
-      <groupId>com.google.guava</groupId>
-      <artifactId>guava</artifactId>
-      <version>25.0-jre</version>
     </dependency>
   </dependencies>
 
@@ -288,8 +279,8 @@
                 </relocation>
               </relocations>
               <transformers>
-                <transformer implementation="org.apache.maven.plugins.shade.resource.ServicesResourceTransformer"/>
-                <transformer implementation="org.apache.maven.plugins.shade.resource.PluginXmlResourceTransformer"/>
+                <transformer implementation="org.apache.maven.plugins.shade.resource.ServicesResourceTransformer" />
+                <transformer implementation="org.apache.maven.plugins.shade.resource.PluginXmlResourceTransformer" />
               </transformers>
             </configuration>
           </execution>
